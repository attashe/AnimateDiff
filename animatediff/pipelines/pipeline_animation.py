--- conflicted
+++ resolved
@@ -333,16 +333,13 @@
         return_dict: bool = True,
         callback: Optional[Callable[[int, int, torch.FloatTensor], None]] = None,
         callback_steps: Optional[int] = 1,
-<<<<<<< HEAD
         dtype=torch.float32,
-=======
 
         # support controlnet
         controlnet_images: torch.FloatTensor = None,
         controlnet_image_index: list = [0],
         controlnet_conditioning_scale: Union[float, List[float]] = 1.0,
 
->>>>>>> 0e9ad276
         **kwargs,
     ):
         # Default height and width to unet
